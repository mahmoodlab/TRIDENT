--- conflicted
+++ resolved
@@ -50,11 +50,8 @@
     def test_conch_v15_forward(self):
         self._test_encoder_forward('conch_v15')
 
-<<<<<<< HEAD
     def test_biomed_clip_forward(self):
         self._test_encoder_forward('biomed_clip')
-=======
->>>>>>> e78512f9
 
     def test_uni_v1_forward(self):
         self._test_encoder_forward('uni_v1')
