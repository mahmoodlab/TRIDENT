import numpy as np
import cv2
import matplotlib.pyplot as plt
from PIL import Image
from typing import Optional, Tuple, Union
import os 
from shapely import Polygon, MultiPolygon


def create_overlay(
    scores: np.ndarray,
    coords: np.ndarray,
    patch_size_level0: int,
    scale: np.ndarray,
    region_size: Tuple[int, int]
) -> np.ndarray:
    """
    Create the heatmap overlay based on scores and coordinates.
    
    Args:
        scores (np.ndarray): Normalized scores.
        coords (np.ndarray): Coordinates of patches.
        patch_size_level0 (int): Patch size at level 0.
        scale (np.ndarray): Scaling factors.
        region_size (Tuple[int, int]): Dimensions of the region.
    
    Returns:
        np.ndarray: Heatmap overlay.
    """
    
    patch_size = np.ceil(np.array([patch_size_level0, patch_size_level0]) * scale).astype(int)
    coords = np.ceil(coords * scale).astype(int)
    
    overlay = np.zeros(tuple(np.flip(region_size)), dtype=float)
    counter = np.zeros_like(overlay, dtype=np.uint16)
    
    for idx, coord in enumerate(coords):
        overlay[coord[1]:coord[1] + patch_size[1], coord[0]:coord[0] + patch_size[0]] += scores[idx]
        counter[coord[1]:coord[1] + patch_size[1], coord[0]:coord[0] + patch_size[0]] += 1
    
    zero_mask = counter == 0
    overlay[~zero_mask] /= counter[~zero_mask]
    overlay[zero_mask] = np.nan  # Set areas with no data to NaN
    
    return overlay


def apply_colormap(overlay: np.ndarray, cmap_name: str) -> np.ndarray:
    """
    Apply a colormap to the heatmap overlay.
    
    Args:
        overlay (np.ndarray): Heatmap overlay.
        cmap_name (str): Colormap name.

    Returns:
        np.ndarray: Colored overlay image.
    """
    cmap = plt.get_cmap(cmap_name)
    overlay_colored = np.zeros((*overlay.shape, 3), dtype=np.uint8)
    valid_mask = ~np.isnan(overlay)
    colored_valid = (cmap(overlay[valid_mask]) * 255).astype(np.uint8)[:, :3]
    overlay_colored[valid_mask] = colored_valid
    return overlay_colored

def coords_to_cv_points(coords, scaling_factor=1):
    coords = [[x * scaling_factor, y * scaling_factor] for x, y in coords]
    return np.array(coords, dtype=np.int32).reshape((-1, 1, 2))

def rasterize_polygons(array: np.ndarray, geom: Union[Polygon, MultiPolygon], scaling_factor):
    if isinstance(geom, (Polygon, MultiPolygon)):
        if isinstance(geom, Polygon):
            polygons = [geom]
        else:
            polygons = geom.geoms

        for poly in polygons:
            exterior = coords_to_cv_points(poly.exterior.coords, scaling_factor)
            cv2.fillPoly(array, [exterior], color=1)
            for interior in poly.interiors:
                hole = coords_to_cv_points(interior.coords, scaling_factor)
                cv2.fillPoly(array, [hole], color=0)
    else:
        raise ValueError(f'tissue_contours, expects elements to be of type Polygon or MultiPolygon but got {type(geom)}')

def visualize_heatmap(
    wsi,
    scores: np.ndarray,
    coords: np.ndarray,
    patch_size_level0: int,
    vis_level: Optional[int] = 2,
    cmap: str = 'coolwarm',
    normalize: bool = True,
    num_top_patches_to_save: int = -1,
    output_dir: Optional[str] = "output",
    vis_mag: Optional[int] = None,
    overlay_only = False,
    filename = 'heatmap.png'
) -> str:
    """
    Generate a heatmap visualization overlayed on a whole slide image (WSI).
    
    Args:
        wsi: Whole slide image object.
        scores (np.ndarray): Scores associated with each coordinate.
        coords (np.ndarray): Coordinates of patches at level 0.
        patch_size_level0 (int): Patch size at level 0.
        vis_level (Optional[int]): Visualization level.
        cmap (str): Colormap to use for the heatmap.
        normalize (bool): Whether to normalize the scores.
        num_top_patches_to_save (int): Number of high-score patches to save. If set to -1, do not save any. Defaults to -1.
        output_dir (Optional[str]): Directory to save heatmap and top-k patches.
        vis_mag (Optional[int]): Visualization Magnification. This will overwrite vis_level
        overlay_only bool: Whenever to save the overlay only. If set to True, save the overlay on top of downscaled version of the WSI. Defaults to False.
        filename (str): file will be saved in `output_dir`/`filename`

    Returns:
        str: Path to the saved heatmap image.
    """

    if normalize:
        from scipy.stats import rankdata
        scores = rankdata(scores, 'average') / len(scores) * 100 / 100
    
    if vis_mag is None:
        downsample = wsi.level_downsamples[vis_level]
    else:
        src_mag = wsi.mag
        downsample = src_mag / vis_mag
        if not overlay_only:
            vis_level, _ = wsi.get_best_level_and_custom_downsample(downsample)
    
    scale = np.array([1 / downsample, 1 / downsample])
    region_size = tuple((np.array(wsi.level_dimensions[0]) * scale).astype(int))
    overlay = create_overlay(scores, coords, patch_size_level0, scale, region_size)
    overlay_colored = apply_colormap(overlay, cmap)
    
<<<<<<< HEAD
    if overlay_only:
        blended_img = overlay_colored
    else:
        img = wsi.read_region((0, 0), vis_level, wsi.level_dimensions[vis_level]).convert("RGB")
        img = img.resize(region_size, resample=Image.Resampling.BICUBIC)
        img = np.array(img)
        
        blended_img = cv2.addWeighted(img, 0.6, overlay_colored, 0.4, 0)
=======
    img = wsi.read_region((0, 0), vis_level, wsi.level_dimensions[vis_level]).convert("RGB")
    img = img.resize(region_size, resample=Image.Resampling.BICUBIC)
    img = np.array(img)
>>>>>>> 2c071412
    
    blended_img = Image.fromarray(blended_img)

    os.makedirs(output_dir, exist_ok=True)
    heatmap_path = os.path.join(output_dir, filename)
    blended_img.save(heatmap_path)

    if num_top_patches_to_save > 0:
        topk_dir = os.path.join(output_dir, "topk_patches")
        os.makedirs(topk_dir, exist_ok=True)
        topk_indices = np.argsort(scores)[-num_top_patches_to_save:]
        for idx, i in enumerate(topk_indices):
            x, y = coords[i]
            patch = wsi.read_region((x, y), 0, (patch_size_level0, patch_size_level0))
            patch.save(os.path.join(topk_dir, f"top_{idx}_score_{scores[i]:.4f}.png"))

    return heatmap_path<|MERGE_RESOLUTION|>--- conflicted
+++ resolved
@@ -133,9 +133,9 @@
     scale = np.array([1 / downsample, 1 / downsample])
     region_size = tuple((np.array(wsi.level_dimensions[0]) * scale).astype(int))
     overlay = create_overlay(scores, coords, patch_size_level0, scale, region_size)
+
     overlay_colored = apply_colormap(overlay, cmap)
     
-<<<<<<< HEAD
     if overlay_only:
         blended_img = overlay_colored
     else:
@@ -144,11 +144,6 @@
         img = np.array(img)
         
         blended_img = cv2.addWeighted(img, 0.6, overlay_colored, 0.4, 0)
-=======
-    img = wsi.read_region((0, 0), vis_level, wsi.level_dimensions[vis_level]).convert("RGB")
-    img = img.resize(region_size, resample=Image.Resampling.BICUBIC)
-    img = np.array(img)
->>>>>>> 2c071412
     
     blended_img = Image.fromarray(blended_img)
 
