from __future__ import annotations
import numpy as np
import openslide
from PIL import Image
import os 
import warnings
import torch 
from typing import List, Tuple, Optional
from torch.utils.data import DataLoader
import geopandas as gpd
import cv2

from trident.patch_encoder_models.load import BasePatchEncoder, CustomInferenceEncoder
from trident.InferenceStrategy import InferenceStrategy, DefaultInferenceStrategy
from trident.wsi_objects.WSIPatcher import OpenSlideWSIPatcher
from trident.wsi_objects.WSIPatcherDataset import WSIPatcherDataset
from trident.IO import (
    save_h5, read_coords, read_coords_legacy,
    mask_to_gdf, overlay_gdf_on_thumbnail, get_num_workers
)
class OpenSlideWSI:
    """
    The `OpenSlideWSI` class provides an interface to work with Whole Slide Images (WSIs) using OpenSlide. 
    It supports lazy initialization, metadata extraction, patching, and advanced operations such as 
    tissue segmentation and feature extraction. The class handles various WSI file formats and 
    offers utilities for integration with AI models.

    Attributes:
    -----------
    slide_path : str
        Path to the WSI file.
    name : str
        Name of the WSI (inferred from the file path if not provided).
    custom_mpp_keys : dict
        Custom keys for extracting microns per pixel (MPP) and magnification metadata.
    lazy_init : bool
        Indicates whether lazy initialization is used.
    tissue_seg_path : str
        Path to a tissue segmentation mask (if available).
    width : int
        Width of the WSI in pixels (lazy initialized).
    height : int
        Height of the WSI in pixels (lazy initialized).
    mpp : float
        Microns per pixel (lazy initialized).
    mag : float
        Magnification level (lazy initialized).
    """

    def __init__(
        self,
        slide_path: str,
        name: Optional[str] = None,
        tissue_seg_path: Optional[str] = None,
        custom_mpp_keys: Optional[List[str]] = None,
        lazy_init: bool = True,
        mpp: Optional[float] = None,
        max_workers: Optional[int] = None,
    ):
        """
        Initialize the `OpenSlideWSI` object for working with a Whole Slide Image (WSI).

        Args:
        -----
        slide_path : str
            Path to the WSI file.
        name : str, optional
            Optional name for the WSI. Defaults to the filename (without extension).
        tissue_seg_path : str, optional
            Path to the tissue segmentation mask file. Defaults to None.
        custom_mpp_keys : dict, optional
            Custom keys for extracting MPP and magnification metadata. Defaults to None.
        lazy_init : bool, optional
            If True, defer loading the WSI until required. Defaults to True.
        mpp: float, optional
            If not None, will be the reference micron per pixel (mpp). Handy when mpp is not provided in the WSI.
        max_workers (Optional[int]): Maximum number of workers for data loading

        Example:
        --------
        >>> wsi = OpenSlideWSI("path/to/wsi.svs", lazy_init=False)
        >>> print(wsi)
        <width=100000, height=80000, backend=OpenSlideWSI, mpp=0.25, mag=40>
        """
        self.slide_path = slide_path
        if name is None:
            self.name, self.ext = os.path.splitext(os.path.basename(slide_path)) 
        else:
            self.name, self.ext = os.path.splitext(name)
        self.tissue_seg_path = tissue_seg_path
        self.custom_mpp_keys = custom_mpp_keys

        self.width, self.height = None, None  # Placeholder dimensions
        self.mpp = mpp  # Placeholder microns per pixel. Defaults will be None unless specified in constructor. 
        self.mag = None  # Placeholder magnification
        self.lazy_init = lazy_init  # Initialize immediately if lazy_init is False
        self.max_workers = max_workers

        if not self.lazy_init:
            self._lazy_initialize()
        else: 
            self.lazy_init = not self.lazy_init

    def _lazy_initialize(self) -> None:
        """
        The `_lazy_initialize` function from the class `OpenSlideWSI` Perform lazy initialization by loading the WSI file and its metadata.

        Raises:
        -------
        FileNotFoundError:
            If the WSI file or tissue segmentation mask cannot be found.
        Exception:
            If there is an error while initializing the WSI.

        Notes:
        ------
        This method sets the following attributes after initialization:
        - `width` and `height` of the WSI.
        - `mpp` (microns per pixel) and `mag` (magnification level).
        - `gdf_contours` if a tissue segmentation mask is provided.
        """
        if not self.lazy_init:
            try:
                self.img = openslide.OpenSlide(self.slide_path)
                # set openslide attrs as self
                self.dimensions = self.get_dimensions()
                self.width, self.height = self.dimensions
                self.level_count = self.img.level_count
                self.level_downsamples = self.img.level_downsamples
                self.level_dimensions = self.img.level_dimensions
                self.properties = self.img.properties
                if self.mpp is None:
                    self.mpp = self._fetch_mpp(self.custom_mpp_keys)
                self.mag = self._fetch_magnification(self.custom_mpp_keys)
                self.lazy_init = True

                if self.tissue_seg_path is not None:
                    try:
                        # self.mask = cv2.imread(self.tissue_seg_path, cv2.IMREAD_GRAYSCALE)
                        self.gdf_contours = gpd.read_file(self.tissue_seg_path)
                    except FileNotFoundError:
                        raise FileNotFoundError(f"Tissue segmentation file not found: {self.tissue_seg_path}")
            except Exception as e:
                raise Exception(f"Error initializing WSI: {e}")

    def __repr__(self) -> str:
        if self.lazy_init:
            return f"<width={self.width}, height={self.height}, backend={self.__class__.__name__}, mpp={self.mpp}, mag={self.mag}>"
        else:
            return f"<name={self.name}>"
    
    def get_dimensions(self) -> Tuple[int, int]:
        """
        The `get_dimensions` function from the class `OpenSlideWSI` Retrieve the dimensions of the WSI.

        Returns:
        --------
        Tuple[int, int]:
            A tuple containing the width and height of the WSI in pixels.

        Example:
        --------
        >>> wsi.get_dimensions()
        (100000, 80000)
        """
        return self.img.dimensions

    def read_region(
        self, 
        location: Tuple[int, int], 
        level: int, 
        size: Tuple[int, int]
    ) -> np.ndarray:
        """
        The `read_region` function from the class `OpenSlideWSI` Extract a specific region from the WSI as a NumPy array.

        Args:
        -----
        location : Tuple[int, int]
            Coordinates (x, y) of the top-left corner of the region.
        level : int
            Pyramid level to read from.
        size : Tuple[int, int]
            Width and height of the region.

        Returns:
        --------
        np.ndarray:
            The extracted region as a NumPy array.

        Example:
        --------
        >>> region = wsi.read_region((0, 0), level=0, size=(512, 512))
        >>> print(region.shape)
        (512, 512, 3)
        """
        return np.array(self.read_region_pil(location, level, size))
    
    def read_region_pil(
        self, 
        location: Tuple[int, int], 
        level: int, 
        size: Tuple[int, int]
    ) -> Image.Image:
        """
        The `read_region_pil` function from the class `OpenSlideWSI` Extract a specific region from the WSI as a PIL Image.

        Args:
        -----
        location : Tuple[int, int]
            Coordinates (x, y) of the top-left corner of the region.
        level : int
            Pyramid level to read from.
        size : Tuple[int, int]
            Width and height of the region.

        Returns:
        --------
        Image.Image:
            The extracted region as a PIL Image in RGB format.

        Example:
        --------
        >>> region = wsi.read_region_pil((0, 0), level=0, size=(512, 512))
        >>> region.show()
        """
        return self.img.read_region(location, level, size).convert('RGB')

    def get_thumbnail(self, size: tuple[int, int]) -> Image.Image:
        """
        Generate a thumbnail image of the WSI.

        Args:
        -----
        size : tuple[int, int]
            A tuple specifying the desired width and height of the thumbnail.

        Returns:
        --------
        Image.Image:
            The thumbnail as a PIL Image in RGB format.

        Example:
        --------
        >>> thumbnail = wsi.get_thumbnail((256, 256))
        >>> thumbnail.show()
        """
        return self.img.get_thumbnail(size).convert('RGB')

    def create_patcher(
        self, 
        patch_size: int, 
        src_pixel_size: float | None = None, 
        dst_pixel_size: float | None = None,
        src_mag: int | None = None, 
        dst_mag: int | None = None,
        overlap: int = 0, 
        mask: gpd.GeoDataFrame | None = None, 
        coords_only: bool = False, 
        custom_coords: np.ndarray | None = None,
        threshold: float = 0.15,
        pil: bool = False
    ) -> OpenSlideWSIPatcher:
        """
        The `create_patcher` function from the class `OpenSlideWSI` Create a patcher object for extracting patches from the WSI.

        Args:
        -----
        patch_size : int
            Size of each patch in pixels.
        src_pixel_size : float, optional
            Source pixel size. Defaults to None.
        dst_pixel_size : float, optional
            Destination pixel size. Defaults to None.
        ...

        Returns:
        --------
        WSIPatcher:
            An object for extracting patches.

        Example:
        --------
        >>> patcher = wsi.create_patcher(patch_size=512, src_pixel_size=0.25, dst_pixel_size=0.5)
        >>> for patch in patcher:
        ...     process(patch)
        """
        return OpenSlideWSIPatcher(
            self, patch_size, src_pixel_size, dst_pixel_size, src_mag, dst_mag,
            overlap, mask, coords_only, custom_coords, threshold, pil
        )
    
    def _fetch_mpp(self, custom_mpp_keys: List[str] | None = None) -> float | None:
        """
        The `fetch_mpp` function from the class `OpenSlideWSI` retrieves the microns per pixel (MPP) value for the WSI.

        Args:
        -----
        custom_mpp_keys : List[str], optional
            Custom keys for extracting MPP. Defaults to common OpenSlide keys.

        Returns:
        --------
        float | None:
            The MPP value, or None if it cannot be determined.

        Notes:
        ------
        If the MPP value is unavailable, this method attempts to calculate it 
        from the slide's resolution metadata.
        """
        mpp_x = None
        mpp_keys = [
            openslide.PROPERTY_NAME_MPP_X,
            'openslide.mirax.MPP',
            'aperio.MPP',
            'hamamatsu.XResolution',
            'openslide.comment'
        ]

        if custom_mpp_keys:
            mpp_keys.extend(custom_mpp_keys)

        # Search for mpp_x in the available keys
        for key in mpp_keys:
            if key in self.img.properties:
                try:
                    mpp_x = float(self.img.properties[key])
                    break
                except ValueError:
                    continue

        # Convert pixel resolution to mpp 
        if mpp_x is None:
            x_resolution = self.img.properties.get('tiff.XResolution', None)
            unit = self.img.properties.get('tiff.ResolutionUnit', None)
            if not x_resolution or not unit:
                return None
            if unit == 'CENTIMETER' or unit == 'centimeter':
                mpp_x = 10000 / float(x_resolution)  # 1 cm = 10,000 microns
            elif unit == 'INCH':
                mpp_x = 25400 / float(x_resolution)  # 1 inch = 25,400 microns
            else:
                return None  # Unsupported unit -- add more conditions is needed. 
            
        mpp_x = round(mpp_x, 4)

        return mpp_x

    def _fetch_magnification(self, custom_mpp_keys: List[str] | None = None) -> int | None:
        """
        The `_fetch_magnification` function of the class `OpenSlideWSI` calculates the magnification level 
        of the WSI based on the microns per pixel (MPP) value or other metadata. The magnification levels are 
        approximated to commonly used values such as 80x, 40x, 20x, etc. If the MPP is unavailable or insufficient 
        for calculation, it attempts to fallback to metadata-based values.

        Args:
        -----
        custom_mpp_keys : List[str] | None, optional
            Custom keys to search for MPP values in the WSI properties. Defaults to None.

        Returns:
        --------
        int | None:
            The approximated magnification level, or None if the magnification could not be determined.

        Raises:
        -------
        ValueError:
            If the identified MPP is too low for valid magnification values.

        Example:
        --------
        >>> mag = wsi._fetch_magnification()
        >>> print(mag)
        40
        """
        try:
            if self.mpp is None:
                mpp_x = self._fetch_mpp(custom_mpp_keys)
            else:
                mpp_x = self.mpp

            if mpp_x is not None:
                if mpp_x < 0.16:
                    return 80
                elif mpp_x < 0.2:
                    return 60
                elif mpp_x < 0.3:
                    return 40
                elif mpp_x < 0.6:
                    return 20
                elif mpp_x < 1.2:
                    return 10
                elif mpp_x < 2.4:
                    return 5
                else:
                    raise ValueError(f"Identified mpp is too low: mpp={mpp_x}")

            # Use metadata-based magnification as a fallback if mpp_x is not available
            magnification = self.img.properties.get(openslide.PROPERTY_NAME_OBJECTIVE_POWER)
            if magnification is not None:
                return int(magnification)

        except openslide.OpenSlideError as e:
            print(f"Error: Failed to process WSI properties. {e}")
        except Exception as e:
            print(f"Unexpected error: {e}")

        # Return None if magnification couldn't be determined
        return None

    @torch.inference_mode()
    @torch.autocast(device_type="cuda", dtype=torch.float16)
    def segment_tissue(
        self,
        segmentation_model: torch.nn.Module,
        target_mag: int = 10,
        holes_are_tissue: bool = True,
        job_dir: str | None = None,
        batch_size: int = 16,
    ) -> str:
        """
        The `segment_tissue` function of the class `OpenSlideWSI` segments tissue regions in the WSI using 
        a specified segmentation model. It processes the WSI at a target magnification level, optionally 
        treating holes in the mask as tissue. The segmented regions are saved as thumbnails and GeoJSON contours.

        Args:
        -----
        segmentation_model : torch.nn.Module
            The model used for tissue segmentation.
        target_mag : int, optional
            Target magnification level for segmentation. Defaults to 10.
        holes_are_tissue : bool, optional
            Whether to treat holes in the mask as tissue. Defaults to True.
        job_dir : str | None, optional
            Directory to save the segmentation results. Defaults to None.
        batch_size : int, optional
            Batch size for processing patches. Defaults to 16.

        Returns:
        --------
        str:
            The absolute path to where the segmentation as GeoJSON is saved. 

        Example:
        --------
        >>> wsi.segment_tissue(segmentation_model, target_mag=10, job_dir="output_dir")
        >>> # Results saved in "output_dir"
        """

        self._lazy_initialize()
        max_dimension = 1000
        if self.width > self.height:
            thumbnail_width = max_dimension
            thumbnail_height = int(thumbnail_width * self.height / self.width)
        else:
            thumbnail_height = max_dimension
            thumbnail_width = int(thumbnail_height * self.width / self.height)
        thumbnail = self.get_thumbnail((thumbnail_width, thumbnail_height))

        # Get patch iterator
        destination_mpp = 10 / target_mag
        patcher = self.create_patcher(
            patch_size = segmentation_model.input_size,
            src_pixel_size = self.mpp,
            dst_pixel_size = destination_mpp,
            mask=self.gdf_contours if hasattr(self, "gdf_contours") else None
        )
        precision = segmentation_model.precision
        device = segmentation_model.device
        eval_transforms = segmentation_model.eval_transforms
        dataset = WSIPatcherDataset(patcher, eval_transforms)
        dataloader = DataLoader(dataset, batch_size=batch_size, num_workers=get_num_workers(batch_size, max_workers=self.max_workers), pin_memory=True)

        mpp_reduction_factor = self.mpp / destination_mpp
        width, height = self.get_dimensions()
        width, height = int(round(width * mpp_reduction_factor)), int(round(height * mpp_reduction_factor))
        predicted_mask = np.zeros((height, width), dtype=np.uint8)

        for imgs, (xcoords, ycoords) in dataloader:

            imgs = imgs.to(device, dtype=precision)  # Move to device and match dtype
            with torch.autocast(device_type=device.split(":")[0], dtype=precision, enabled=(precision != torch.float32)):
                preds = segmentation_model(imgs).cpu().numpy()

            x_starts = np.clip(np.round(xcoords.numpy() * mpp_reduction_factor).astype(int), 0, width - 1) # clip for starts
            y_starts = np.clip(np.round(ycoords.numpy() * mpp_reduction_factor).astype(int), 0, height - 1)
            x_ends = np.clip(x_starts + segmentation_model.input_size, 0, width)
            y_ends = np.clip(y_starts + segmentation_model.input_size, 0, height)
            
            for i in range(len(preds)):
                x_start, x_end = x_starts[i], x_ends[i]
                y_start, y_end = y_starts[i], y_ends[i]
                if x_start >= x_end or y_start >= y_end: # invalid patch
                    continue
                patch_pred = preds[i][:y_end - y_start, :x_end - x_start]
                predicted_mask[y_start:y_end, x_start:x_end] += patch_pred
        
        # Post-process the mask
        predicted_mask = (predicted_mask > 0).astype(np.uint8) * 255

        # Fill holes if desired
        if not holes_are_tissue:
            holes, _ = cv2.findContours(predicted_mask, cv2.RETR_CCOMP, cv2.CHAIN_APPROX_SIMPLE)
            for hole in holes:
                cv2.drawContours(predicted_mask, [hole], 0, 255, -1)

        # Save thumbnail image
        thumbnail_saveto = os.path.join(job_dir, 'thumbnails', f'{self.name}.jpg')
        os.makedirs(os.path.dirname(thumbnail_saveto), exist_ok=True)
        thumbnail.save(thumbnail_saveto)

        # Save geopandas contours
        gdf_saveto = os.path.join(job_dir, 'contours_geojson', f'{self.name}.geojson')
        os.makedirs(os.path.dirname(gdf_saveto), exist_ok=True)
        gdf_contours = mask_to_gdf(
            mask=predicted_mask,
            max_nb_holes=0 if holes_are_tissue else 20,
            min_contour_area=1000,
            pixel_size=self.mpp,
            contour_scale=1/mpp_reduction_factor
        )
        gdf_contours.set_crs("EPSG:3857", inplace=True)  # used to silent warning // Web Mercator
        gdf_contours.to_file(gdf_saveto, driver="GeoJSON")
        self.gdf_contours = gdf_contours
        self.tissue_seg_path = gdf_saveto

        # Draw the contours on the thumbnail image
        contours_saveto = os.path.join(job_dir, 'contours', f'{self.name}.jpg')
        annotated = np.array(thumbnail)
        overlay_gdf_on_thumbnail(gdf_contours, annotated, contours_saveto, thumbnail_width / self.width)

        return gdf_saveto

    def get_best_level_and_custom_downsample(
        self,
        downsample: float,
        tolerance: float = 0.01
    ) -> Tuple[int, float]:
        """
        The `get_best_level_and_custom_downsample` function of the class `OpenSlideWSI` determines the best level 
        and custom downsample factor to approximate a desired downsample value. It identifies the most suitable 
        resolution level of the WSI and calculates any additional scaling required.

        Args:
        -----
        downsample : float
            The desired downsample factor.
        tolerance : float, optional
            Tolerance for rounding differences. Defaults to 0.01.

        Returns:
        --------
        Tuple[int, float]:
            The closest resolution level and the custom downsample factor.

        Raises:
        -------
        ValueError:
            If no suitable resolution level is found for the specified downsample factor.

        Example:
        --------
        >>> level, custom_downsample = wsi.get_best_level_and_custom_downsample(2.5)
        >>> print(level, custom_downsample)
        2, 1.1
        """
        level_downsamples = self.level_downsamples

        # First, check for an exact match within tolerance
        for level, level_downsample in enumerate(level_downsamples):
            if abs(level_downsample - downsample) <= tolerance:
                return level, 1.0  # Exact match, no custom downsampling needed

        if downsample >= level_downsamples[0]:
            # Downsampling: find the highest level_downsample less than or equal to the desired downsample
            closest_level = None
            closest_downsample = None
            for level, level_downsample in enumerate(level_downsamples):
                if level_downsample <= downsample:
                    closest_level = level
                    closest_downsample = level_downsample
                else:
                    break  # Since level_downsamples are sorted, no need to check further
            if closest_level is not None:
                custom_downsample = downsample / closest_downsample
                return closest_level, custom_downsample
        else:
            # Upsampling: find the smallest level_downsample greater than or equal to the desired downsample
            for level, level_downsample in enumerate(level_downsamples):
                if level_downsample >= downsample:
                    custom_downsample = level_downsample / downsample
                    return level, custom_downsample

        # If no suitable level is found, raise an error
        raise ValueError(f"No suitable level found for downsample {downsample}.")

    def extract_tissue_coords(
        self,
        target_mag: int,
        patch_size: int,
        save_coords: str,
        overlap: int = 0,
        min_tissue_proportion: float  = 0.,
    ) -> str:
        """
        The `extract_tissue_coords` function of the class `OpenSlideWSI` extracts patch coordinates 
        from tissue regions in the WSI. It generates coordinates of patches at the specified 
        magnification and saves the results in an HDF5 file.

        Args:
        -----
        target_mag : int
            Target magnification level for the patches.
        patch_size : int
            Size of each patch at the target magnification.
        save_coords : str
            Directory path to save the extracted coordinates.
        overlap : int, optional
            Overlap between patches in pixels. Defaults to 0.
        min_tissue_proportion: float, optional 
            Minimum proportion of the patch under tissue to be kept. Defaults to 0. 

        Returns:
        --------
        str:
            The absolute file path to the saved HDF5 file containing the patch coordinates.

        Example:
        --------
        >>> coords_path = wsi.extract_tissue_coords(20, 256, "output_coords", overlap=32)
        >>> print(coords_path)
        output_coords/patches/sample_name_patches.h5
        """

        self._lazy_initialize()

        patcher = self.create_patcher(
            patch_size=patch_size,
            src_mag=self.mag,
            dst_mag=target_mag,
            mask=self.gdf_contours,
            coords_only=True,
            overlap=overlap,
            threshold=min_tissue_proportion,
        )

        coords_to_keep = [(x, y) for x, y in patcher]

        # Prepare assets for saving
        assets = {'coords' : np.array(coords_to_keep)}
        attributes = {
            'patch_size': patch_size, # Reference frame: patch_level
            'patch_size_level0': patch_size * self.mag // target_mag, # Reference frame: level0
            'level0_magnification': self.mag,
            'target_magnification': target_mag,
            'overlap': overlap,
            'name': self.name,
            'savetodir': save_coords
        }

        # Save the assets and attributes to an hdf5 file
        os.makedirs(os.path.join(save_coords, 'patches'), exist_ok=True)
        out_fname = os.path.join(save_coords, 'patches', str(self.name) + '_patches.h5')
        save_h5(out_fname,
                assets = assets,
                attributes = {'coords': attributes},
                mode='w')
        
        return out_fname

    def visualize_coords(self, coords_path: str, save_patch_viz: str) -> str:
        """
        The `visualize_coords` function of the class `OpenSlideWSI` overlays patch coordinates 
        onto a scaled thumbnail of the WSI. It creates a visualization of the extracted patches 
        and saves it as an image file.

        Args:
        -----
        coords_path : str
            Path to the file containing the patch coordinates.
        save_patch_viz : str
            Directory path to save the visualization image.

        Returns:
        --------
        str:
            The file path to the saved visualization image.

        Example:
        --------
        >>> viz_path = wsi.visualize_coords("output_coords/sample_name_patches.h5", "output_viz")
        >>> print(viz_path)
        output_viz/sample_name.png
        """

        try:
            coords_attrs, coords = read_coords(coords_path)  # Coords are ALWAYS wrt. level 0 of the slide.
            patch_size = coords_attrs.get('patch_size', None)
            level0_magnification = coords_attrs.get('level0_magnification', None)
            target_magnification = coords_attrs.get('target_magnification', None)
            overlap = coords_attrs.get('overlap', 'NA')
            
            if None in (patch_size, level0_magnification, target_magnification):
                raise KeyError('Missing essential attributes in coords_attrs.')
        except (KeyError, FileNotFoundError, ValueError) as e:
            warnings.warn(f"Cannot read using Trident coords format ({str(e)}). Trying with CLAM/Fishing-Rod.")
            patch_size, patch_level, custom_downsample, coords = read_coords_legacy(coords_path)
            level0_magnification = self.mag
            target_magnification = int(self.mag / (self.level_downsamples[patch_level] * custom_downsample))

        patcher = self.create_patcher(
            patch_size=patch_size,
            src_mag=level0_magnification,
            dst_mag=target_magnification,
            custom_coords=coords,
            coords_only=True
        )

        max_dimension = 1000
        if self.width > self.height:
            thumbnail_width = max_dimension
            thumbnail_height = int(thumbnail_width * self.height / self.width)
        else:
            thumbnail_height = max_dimension
            thumbnail_width = int(thumbnail_height * self.width / self.height)

        downsample_factor = self.width / thumbnail_width

        patch_size_src = round(patch_size * level0_magnification / target_magnification)
        thumbnail_patch_size = max(1, int(patch_size_src / downsample_factor))

        # Get thumbnail in right format
        canvas = np.array(self.get_thumbnail((thumbnail_width, thumbnail_height))).astype(np.uint8)

        # Draw rectangles for patches
        for (x, y) in patcher:
            x, y = int(x/downsample_factor), int(y/downsample_factor)
            thickness = max(1, thumbnail_patch_size // 10)
            canvas = cv2.rectangle(
                canvas, 
                (x, y), 
                (x + thumbnail_patch_size, y + thumbnail_patch_size), 
                (255, 0, 0), 
                thickness
            )

        # Add annotations
        text_area_height = 130
        text_x_offset = int(thumbnail_width * 0.03)  # Offset as 3% of thumbnail width
        text_y_spacing = 25  # Vertical spacing between lines of text

        canvas[:text_area_height, :300] = (
            canvas[:text_area_height, :300] * 0.5
        ).astype(np.uint8)

        cv2.putText(canvas, f'{len(coords)} patches', (text_x_offset, text_y_spacing), cv2.FONT_HERSHEY_SIMPLEX, 1, (255, 255, 255), 1)
        cv2.putText(canvas, f'width={self.width}, height={self.height}', (text_x_offset, text_y_spacing * 2), cv2.FONT_HERSHEY_SIMPLEX, 0.5, (255, 255, 255), 1)
        cv2.putText(canvas, f'mpp={self.mpp}, mag={self.mag}', (text_x_offset, text_y_spacing * 3), cv2.FONT_HERSHEY_SIMPLEX, 0.5, (255, 255, 255), 1)
        cv2.putText(canvas, f'patch={patch_size} w. overlap={overlap} @ {target_magnification}x', (text_x_offset, text_y_spacing * 4), cv2.FONT_HERSHEY_SIMPLEX, 0.5, (255, 255, 255), 1)

        # Save visualization
        os.makedirs(save_patch_viz, exist_ok=True)
        viz_coords_path = os.path.join(save_patch_viz, f'{self.name}.jpg')
        Image.fromarray(canvas).save(viz_coords_path)

        return viz_coords_path

    @torch.inference_mode()
    def extract_patch_features(
        self,
        patch_encoder: BasePatchEncoder | CustomInferenceEncoder,
        coords_path: str,
        save_features: str,
        device: str = 'cuda:0',
        saveas: str = 'h5',
        batch_limit: int = 512,
        inference_strategy: InferenceStrategy = DefaultInferenceStrategy(),
        pin_memory: bool = True
    ) -> str:
        """
        The `extract_patch_features` function of the class `OpenSlideWSI` extracts feature embeddings
        from the WSI using a specified patch encoder. It processes the patches as specified
        in the coordinates file and saves the features in the desired format.

        Args:
        -----
        patch_encoder : BasePatchEncoder | CustomInferenceEncoder
            The model used for feature extraction.
        coords_path : str
            Path to the file containing patch coordinates.
        save_features : str
            Directory path to save the extracted features.
        device : str, optional
            Device to run feature extraction on (e.g., 'cuda:0'). Defaults to 'cuda:0'.
        saveas : str, optional
            Format to save the features ('h5' or 'pt'). Defaults to 'h5'.
        batch_limit : int, optional
            Maximum batch size for feature extraction. Defaults to 512.
        inference_strategy (InferenceStrategy, optional):
            Allows you to provide arbitrary logic for running inference. Useful
            for non-Pytorch models, or advanced needs such as model and data parallelism.
            The default implementation assumes a Pytorch model running on a single
            GPU, and enables automatic mixed precision when dtype != torch.float32.
        pin_memory (bool, optional):
            If True, the data loader will copy Tensors into device/CUDA pinned memory
            before returning them. Defaults to True.

        Returns:
        --------
        str:
            The absolute file path to the saved feature file in the specified format.

        Example:
        --------
        >>> features_path = wsi.extract_patch_features(patch_encoder, "output_coords/sample_name_patches.h5", "output_features")
        >>> print(features_path)
        output_features/sample_name.h5
        """
        self._lazy_initialize()

        precision = patch_encoder.precision
        patch_transforms = patch_encoder.eval_transforms

        try:
            coords_attrs, coords = read_coords(coords_path)
            patch_size = coords_attrs.get('patch_size', None)
            level0_magnification = coords_attrs.get('level0_magnification', None)
            target_magnification = coords_attrs.get('target_magnification', None)            
            if None in (patch_size, level0_magnification, target_magnification):
                raise KeyError('Missing attributes in coords_attrs.')
        except (KeyError, FileNotFoundError, ValueError) as e:
            warnings.warn(f"Cannot read using Trident coords format ({str(e)}). Trying with CLAM/Fishing-Rod.")
            patch_size, patch_level, custom_downsample, coords = read_coords_legacy(coords_path)
            level0_magnification = self.mag
            target_magnification = int(self.mag / (self.level_downsamples[patch_level] * custom_downsample))

        patcher = self.create_patcher(
            patch_size=patch_size,
            src_mag=level0_magnification,
            dst_mag=target_magnification,
            custom_coords=coords,
            coords_only=False,
            pil=True
        )
        dataset = WSIPatcherDataset(patcher, patch_transforms)
<<<<<<< HEAD
        dataloader = DataLoader(dataset, batch_size=batch_limit, num_workers=get_num_workers(batch_limit), pin_memory=pin_memory)
        # run inference on all patches extracted from WSI
        features = inference_strategy.forward(dataloader, patch_encoder, device, precision)
=======
        dataloader = DataLoader(dataset, batch_size=batch_limit, num_workers=get_num_workers(batch_limit, max_workers=self.max_workers), pin_memory=True)

        features = []
        for imgs, _ in dataloader:
            imgs = imgs.to(device)
            with torch.autocast(device_type='cuda', dtype=precision, enabled=(precision != torch.float32)):
                batch_features = patch_encoder(imgs)  
            features.append(batch_features.cpu().numpy())

        # Concatenate features
        features = np.concatenate(features, axis=0)
>>>>>>> 9ff42277

        # Save the features to disk
        os.makedirs(save_features, exist_ok=True)
        if saveas == 'h5':
            save_h5(os.path.join(save_features, f'{self.name}.{saveas}'),
                    assets = {
                        'features' : features,
                        'coords': coords,
                    },
                    attributes = {
                        'features': {'name': self.name, 'savetodir': save_features},
                        'coords': coords_attrs
                    },
                    mode='w')
        elif saveas == 'pt':
            torch.save(features, os.path.join(save_features, f'{self.name}.{saveas}'))
        else:
            raise ValueError(f'Invalid save_features_as: {saveas}. Only "h5" and "pt" are supported.')

        return os.path.join(save_features, f'{self.name}.{saveas}')

    @torch.inference_mode()
    def extract_slide_features(
        self,
        patch_features_path: str,
        slide_encoder: torch.nn.Module,
        save_features: str,
        device: str = 'cuda',
    ) -> str:
        """
        Extract slide-level features by encoding patch-level features using a pretrained slide encoder.

        This function processes patch-level features extracted from a whole-slide image (WSI) and
        generates a single feature vector representing the entire slide. The extracted features are
        saved to a specified directory in HDF5 format.

        Args:
            patch_features_path (str): Path to the HDF5 file containing patch-level features and coordinates.
            slide_encoder (torch.nn.Module): Pretrained slide encoder model for generating slide-level features.
            save_features (str): Directory where the extracted slide features will be saved.
            device (str, optional): Device to run computations on (e.g., 'cuda', 'cpu'). Defaults to 'cuda'.

        Returns:
            str: The absolute path to the slide-level features.

        Workflow:
            1. Load the pretrained slide encoder model and set it to evaluation mode.
            2. Load patch-level features and corresponding coordinates from the provided HDF5 file.
            3. Convert patch-level features into a tensor and move it to the specified device.
            4. Generate slide-level features using the slide encoder, with automatic mixed precision if supported.
            5. Save the slide-level features and associated metadata (e.g., coordinates) in an HDF5 file.
            6. Return the path to the saved slide features.

        Notes:
            - The `patch_features_path` must point to a valid HDF5 file containing datasets named `features` and `coords`.
            - The saved HDF5 file includes both the slide-level features and metadata such as patch coordinates.
            - Automatic mixed precision is enabled if the slide encoder supports precision lower than `torch.float32`.

        Raises:
            FileNotFoundError: If the `patch_features_path` does not exist.
            RuntimeError: If there is an issue with the slide encoder or tensor operations.

        Example:
            >>> slide_features = extract_slide_features(
            ...     patch_features_path='path/to/patch_features.h5',
            ...     slide_encoder=pretrained_model,
            ...     save_features='output/slide_features',
            ...     device='cuda'
            ... )
            >>> print(slide_features.shape)  # Outputs the shape of the slide-level feature vector.
        """
        import h5py

        # Set the slide encoder model to device and eval
        slide_encoder.to(device)
        slide_encoder.eval()
        
        # Load patch-level features from h5 file
        with h5py.File(patch_features_path, 'r') as f:
            coords = f['coords'][:]
            patch_features = f['features'][:]
            coords_attrs = dict(f['coords'].attrs)

        # Convert slide_features to tensor
        patch_features = torch.from_numpy(patch_features).float().to(device)
        patch_features = patch_features.unsqueeze(0)  # Add batch dimension

        coords = torch.from_numpy(coords).to(device)
        coords = coords.unsqueeze(0)  # Add batch dimension

        # Prepare input batch dictionary
        batch = {
            'features': patch_features,
            'coords': coords,
            'attributes': coords_attrs
        }

        # Generate slide-level features
        with torch.autocast(device_type='cuda', enabled=(slide_encoder.precision != torch.float32)):
            features = slide_encoder(batch, device)
        features = features.float().cpu().numpy().squeeze()

        # Save slide-level features if save path is provided
        os.makedirs(save_features, exist_ok=True)
        save_path = os.path.join(save_features, f'{self.name}.h5')

        save_h5(os.path.join(save_features, f'{self.name}.h5'),
                    assets = {
                        'features' : features,
                        'coords': coords.cpu().numpy().squeeze(),
                    },
                    attributes = {
                        'features': {'name': self.name, 'savetodir': save_features},
                        'coords': coords_attrs
                    },
                    mode='w')

        return save_path<|MERGE_RESOLUTION|>--- conflicted
+++ resolved
@@ -845,23 +845,9 @@
             pil=True
         )
         dataset = WSIPatcherDataset(patcher, patch_transforms)
-<<<<<<< HEAD
-        dataloader = DataLoader(dataset, batch_size=batch_limit, num_workers=get_num_workers(batch_limit), pin_memory=pin_memory)
+        dataloader = DataLoader(dataset, batch_size=batch_limit, num_workers=get_num_workers(batch_limit, max_workers=self.max_workers), pin_memory=pin_memory)
         # run inference on all patches extracted from WSI
         features = inference_strategy.forward(dataloader, patch_encoder, device, precision)
-=======
-        dataloader = DataLoader(dataset, batch_size=batch_limit, num_workers=get_num_workers(batch_limit, max_workers=self.max_workers), pin_memory=True)
-
-        features = []
-        for imgs, _ in dataloader:
-            imgs = imgs.to(device)
-            with torch.autocast(device_type='cuda', dtype=precision, enabled=(precision != torch.float32)):
-                batch_features = patch_encoder(imgs)  
-            features.append(batch_features.cpu().numpy())
-
-        # Concatenate features
-        features = np.concatenate(features, axis=0)
->>>>>>> 9ff42277
 
         # Save the features to disk
         os.makedirs(save_features, exist_ok=True)
